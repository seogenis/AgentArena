--- conflicted
+++ resolved
@@ -80,12 +80,9 @@
 - Mark tasks as complete as they are finished
 - Record issues and solutions encountered
 - Document testing results for stage criteria
-<<<<<<< HEAD
+- Use `npm run screenshot` to capture visual state when reporting visual issues or documenting progress
 - Update stage status as appropriate
+- When asked to look at "relevant context", read from plan/game_mechanics.md, plan/development_roadmap.md, and plan/stages/overview.md
 
 ## Safety Guidelines
-- do not propose "drastic" commands such as changing permissions or deleting from root
-=======
-- Use `npm run screenshot` to capture visual state when reporting visual issues or documenting progress
-- Update stage status as appropriate
->>>>>>> 1c9b5d0f
+- Do not propose "drastic" commands such as changing permissions or deleting from root